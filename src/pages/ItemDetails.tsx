// Updated ItemDetails.tsx - Responsive fullscreen modal design with proper RTL and dynamic data

import React, { useState, useEffect, useCallback } from "react";
import {
  useParams,
  useNavigate,
  useSearchParams,
  useLocation,
} from "react-router-dom";
import { X } from "lucide-react";
import Navigation from "@/components/Navigation";
import FloatingCart from "@/components/FloatingCart";
import { Button } from "@/components/ui/button";
import { useCartStore } from "@/stores/useCartStore";
import { useAuthStore } from "@/stores/useAuthStore";
import { useItemDetails } from "@/hooks/useItemDetails";
import { CartItem, SelectedOptionDetails } from "@/types/types";
import { toast } from "sonner";

// Component imports
import LoadingState from "../components/itemDetails/LoadingState";
import ErrorState from "../components/itemDetails/ErrorState";
import EditModeIndicator from "../components/itemDetails/EditModeIndicator";
import ImageSection from "../components/itemDetails/ImageSection";
import ItemInfo from "../components/itemDetails/ItemInfo";
import OptionGroups from "../components/itemDetails/OptionGroups";
import NotesSection from "../components/itemDetails/NotesSection";
import QuantityCartSection from "../components/itemDetails/QuantityCartSection";
import ConfirmationDialog from "@/components/currentOrder/ConfirmationDialog";
import CartSummary from "@/components/itemDetails/CartSummary";
import { it } from "node:test";

const ItemDetails = () => {
  const { itemId } = useParams();
  const navigate = useNavigate();
  const location = useLocation();
  const [searchParams] = useSearchParams();
  const { itemDetails, loading, error } = useItemDetails(itemId);

  // Get Restaurant Context
  const urlPlaceId = searchParams.get("placeId") || "";
  const urlMerchantId = searchParams.get("merchantId") || "";
  const urlRestaurantName = searchParams.get("restaurantName") || "Restaurant";

  // Get current user from auth store
  const { user, isAuthenticated } = useAuthStore();
  const userId = user?.id || null;

  // Get cart store instance for current user
  const cartStore = useCartStore(userId);
  const { addItem, items, updateItem, setEditingItem } = cartStore;

  // Check if we're in edit mode
  const editItemId = searchParams.get("edit");
  const isEditMode = Boolean(editItemId);
  const editingItem = isEditMode
    ? items.find((item) => item.id === editItemId)
    : null;

  // Get final restaurant context - prefer editing item's data over URL params
  const finalPlaceId =
    itemDetails?.placeId ||
    (isEditMode && editingItem ? editingItem.placeId : urlPlaceId);
  const finalMerchantId =
    itemDetails?.merchantId ||
    (isEditMode && editingItem ? editingItem.restaurantId : urlMerchantId);
  const finalRestaurantName =
    itemDetails?.restaurantName ||
    (isEditMode && editingItem
      ? editingItem.restaurantName
      : urlRestaurantName);

  const isItemAvailable =
    itemDetails?.is_available === true || itemDetails?.is_available === 1;

  const [quantity, setQuantity] = useState(1);
  const [selectedOptions, setSelectedOptions] = useState<
    Record<number, number>
  >({});
  const [selectedOptional, setSelectedOptional] = useState<number[]>([]);
  const [notes, setNotes] = useState("");
  const [currentImageIndex, setCurrentImageIndex] = useState(0);

  // State for unsaved changes dialog
  const [showUnsavedDialog, setShowUnsavedDialog] = useState(false);
  const [pendingNavigation, setPendingNavigation] = useState<
    (() => void) | null
  >(null);

  // Initialize state from editing item
  useEffect(() => {
    if (isEditMode && editingItem && itemDetails) {
      setQuantity(editingItem.quantity);
      setNotes(editingItem.selectedOptions?.notes || "");

      // Restore selected options
      if (editingItem.selectedOptions?.requiredOptions) {
        setSelectedOptions(editingItem.selectedOptions.requiredOptions);
      }

      // Restore optional selections
      if (editingItem.selectedOptions?.optionalOptions) {
        setSelectedOptional(editingItem.selectedOptions.optionalOptions);
      }
    }
  }, [isEditMode, editingItem, itemDetails]);

  useEffect(() => {
    if (!loading && !itemDetails && error) {
      toast.error("هذا العنصر غير موجود");
      navigate(-1);
    }
  }, [itemDetails, loading, error, navigate]);

  // Cleanup editing state when component unmounts
  useEffect(() => {
    return () => {
      if (isEditMode) {
        setEditingItem(null);
      }
    };
  }, [isEditMode, setEditingItem]);

  // Check if user has made changes (only for non-edit mode)
  const hasUnsavedChanges = useCallback(() => {
    if (isEditMode) return false;
    if (!itemDetails) return false;

    const hasSelectedOptions = Object.keys(selectedOptions).length > 0;
    const hasSelectedOptional = selectedOptional.length > 0;
    const hasNotes = notes.trim().length > 0;
    const hasChangedQuantity = quantity !== 1;

    return (
      hasSelectedOptions ||
      hasSelectedOptional ||
      hasNotes ||
      hasChangedQuantity
    );
  }, [
    isEditMode,
    itemDetails,
    selectedOptions,
    selectedOptional,
    notes,
    quantity,
  ]);

  // Handle navigation with unsaved changes check
  const handleNavigation = useCallback(
    (navigationFn: () => void) => {
      if (hasUnsavedChanges()) {
        setPendingNavigation(() => navigationFn);
        setShowUnsavedDialog(true);
      } else {
        navigationFn();
      }
    },
    [hasUnsavedChanges]
  );

  // Confirm unsaved changes dialog
  const confirmUnsavedChanges = () => {
    setShowUnsavedDialog(false);
    if (pendingNavigation) {
      pendingNavigation();
      setPendingNavigation(null);
    }
  };

  // Cancel unsaved changes dialog
  const cancelUnsavedChanges = () => {
    setShowUnsavedDialog(false);
    setPendingNavigation(null);
  };

  const navigateImage = (direction: "next" | "prev") => {
    const images = itemDetails?.images || [];
    if (images.length <= 1) return;
    setCurrentImageIndex((prev) =>
      direction === "next"
        ? (prev + 1) % images.length
        : (prev - 1 + images.length) % images.length
    );
  };

  const calculateTotalPrice = () => {
    if (!itemDetails) return 0;
    let total = itemDetails.price;

    Object.values(selectedOptions).forEach((optionId) => {
      const option = itemDetails.optionGroups
        ?.flatMap((group) => group.options)
        .find((opt) => opt.id === optionId);
      if (option) total += option.price;
    });

    selectedOptional.forEach((optionId) => {
      const option = itemDetails.optionGroups
        ?.flatMap((group) => group.options)
        .find((opt) => opt.id === optionId);
      if (option) total += option.price;
    });

    return total * quantity;
  };

  const calculateOptionsTotal = () => {
    if (!itemDetails) return 0;
    let optionsTotal = 0;

    Object.values(selectedOptions).forEach((optionId) => {
      const option = itemDetails.optionGroups
        ?.flatMap((group) => group.options)
        .find((opt) => opt.id === optionId);
      if (option) optionsTotal += option.price;
    });

    selectedOptional.forEach((optionId) => {
      const option = itemDetails.optionGroups
        ?.flatMap((group) => group.options)
        .find((opt) => opt.id === optionId);
      if (option) optionsTotal += option.price;
    });

    return optionsTotal * quantity;
  };

  const canAddToCart = () => {
    if (!itemDetails) return false;
    const requiredGroups =
      itemDetails.optionGroups?.filter((group) => group.type === "pick") || [];
    return requiredGroups.every((group) => selectedOptions[group.id]);
  };

  // Helper function to get option names for storage
  const getOptionNames = () => {
    const requiredOptionNames: Record<string, string> = {};
    const optionalOptionNames: string[] = [];

    if (!itemDetails) return { requiredOptionNames, optionalOptionNames };

    // Get required option names
    Object.entries(selectedOptions).forEach(([groupId, optionId]) => {
      const group = itemDetails.optionGroups?.find(
        (g) => g.id === parseInt(groupId)
      );
      const option = group?.options.find((opt) => opt.id === optionId);
      if (group && option) {
        requiredOptionNames[group.title] = option.name;
      }
    });

    // Get optional option names
    selectedOptional.forEach((optionId) => {
      const option = itemDetails.optionGroups
        ?.flatMap((group) => group.options)
        .find((opt) => opt.id === optionId);
      if (option) {
        optionalOptionNames.push(option.name);
      }
    });

    return { requiredOptionNames, optionalOptionNames };
  };

  const getSelectedOptionDetails = () => {
    const requiredOptionsDetails: Record<string, SelectedOptionDetails> = {};
    const optionalOptionsDetails: SelectedOptionDetails[] = [];

    if (!itemDetails) return { requiredOptionsDetails, optionalOptionsDetails };

    // Get required option details
    Object.entries(selectedOptions).forEach(([groupId, optionId]) => {
      const group = itemDetails.optionGroups?.find(
        (g) => g.id === parseInt(groupId)
      );
      const option = group?.options.find((opt) => opt.id === optionId);
      if (group && option) {
        requiredOptionsDetails[groupId] = {
          id: option.id,
          price: option.price,
          type_option_id: option.type_option_id,
          name: option.name,
        };
      }
    });

    // Get optional option details
    selectedOptional.forEach((optionId) => {
      const option = itemDetails.optionGroups
        ?.flatMap((group) => group.options)
        .find((opt) => opt.id === optionId);
      if (option) {
        optionalOptionsDetails.push({
          id: option.id,
          price: option.price,
          type_option_id: option.type_option_id,
          name: option.name,
        });
      }
    });

    return { requiredOptionsDetails, optionalOptionsDetails };
  };

  const handleAddToCart = () => {
    console.log("🔍 ItemDetails - URL Params:", {
      urlPlaceId: urlPlaceId,
      urlMerchantId: urlMerchantId,
      urlRestaurantName: urlRestaurantName,
      searchParamsRaw: searchParams.toString(),
      finalPlaceId: finalPlaceId,
      finalMerchantId: finalMerchantId,
      finalRestaurantName: finalRestaurantName,
    });
    // Check authentication first
    if (!isAuthenticated) {
      toast.error("يجب تسجيل الدخول لإضافة العناصر إلى السلة");
      return;
    }

    if (!isItemAvailable) {
      toast.error("هذا العنصر غير متوفر حالياً");
      return;
    }

    // Check required options
    if (!canAddToCart()) {
      toast.error("يجب اختيار جميع الخيارات المطلوبة");
      return;
    }

    const { requiredOptionNames, optionalOptionNames } = getOptionNames();
    const { requiredOptionsDetails, optionalOptionsDetails } =
      getSelectedOptionDetails();

    const cleanSelectedOptions = {
      ...(Object.keys(selectedOptions).length > 0 && {
        requiredOptions: selectedOptions,
        requiredOptionNames: requiredOptionNames,
        requiredOptionsDetails: requiredOptionsDetails,
      }),
      ...(selectedOptional.length > 0 && {
        optionalOptions: selectedOptional.sort(),
        optionalOptionNames: optionalOptionNames,
        optionalOptionsDetails: optionalOptionsDetails,
      }),
      ...(notes.trim() && { notes: notes.trim() }),
    };

    const images = itemDetails?.images || [];
    const mainImage =
      images.length > 0 ? images[currentImageIndex]?.image_url : null;

    // Get category ID consistently
    const categoryId = itemDetails!.categories
      ? Array.isArray(itemDetails!.categories)
        ? itemDetails!.categories[0]?.id || 0
        : itemDetails!.categories.id || 0
      : 0;

    // Calculate final price per unit
    const unitPrice = calculateTotalPrice() / quantity;

    const cartItem: CartItem = {
      id: isEditMode
        ? editItemId!
        : `${itemDetails!.id}-${Date.now()}-${Math.random()
            .toString(36)
            .substr(2, 9)}`,
      productId: itemDetails!.id,
      name: itemDetails!.name,
      description: itemDetails!.description || "",
      price: unitPrice,
      originalPrice: itemDetails!.price,
      quantity,
      image: mainImage || "/api/placeholder/400/300",
      images: images.map((img) => img.image_url),
      category: itemDetails!.categories
        ? Array.isArray(itemDetails!.categories)
          ? itemDetails!.categories[0]?.name || ""
          : itemDetails!.categories.name || ""
        : "",
      categoryId: categoryId,
      restaurantId: finalMerchantId,
      restaurantName: finalRestaurantName,
      placeId: finalPlaceId,
      isAvailable: isItemAvailable,
      preparationTime: itemDetails!.minutes,
      selectedOptions:
        Object.keys(cleanSelectedOptions).length > 0
          ? cleanSelectedOptions
          : undefined,
      totalPrice: unitPrice,
      totalPriceWithModifiers: unitPrice,
      addedAt: new Date(),
      isCustomizable: !!(
        itemDetails!.optionGroups && itemDetails!.optionGroups.length > 0
      ),
      hasRequiredOptions: !!itemDetails!.optionGroups?.some(
        (group) => group.type === "pick"
      ),
    };

    if (isEditMode) {
      updateItem(editItemId!, cartItem);
      toast.success(`تم تحديث ${itemDetails!.name} في السلة`);
      navigate("/cart");
    } else {
      addItem(cartItem);
      toast.success(`تم إضافة ${itemDetails!.name} إلى السلة`);
      navigate(-1);
    }
  };

  const handleRequiredOptionChange = (groupId: number, optionId: number) => {
    setSelectedOptions((prev) => ({ ...prev, [groupId]: optionId }));
  };

  const handleOptionalOptionChange = (optionId: number, checked: boolean) => {
    setSelectedOptional((prev) =>
      checked ? [...prev, optionId] : prev.filter((id) => id !== optionId)
    );
  };

  // Loading State
  if (loading) {
    return <LoadingState />;
  }

  // Error State
  if (error || !itemDetails) {
    return <ErrorState error={error} onGoBack={() => navigate(-1)} />;
  }

  const images = itemDetails.images || [];
  const canAddToCartFinal =
    isAuthenticated && isItemAvailable && canAddToCart();
  const basePrice = itemDetails.price * quantity;
  const optionsPrice = calculateOptionsTotal();
  const totalPrice = calculateTotalPrice();

  console.log("🔍 Complete Debug State:", {
    // Data structure
    optionGroups: itemDetails?.optionGroups,

    // Selection state
    selectedOptions,
    selectedOptional,

    // Validation checks
    requiredGroups: itemDetails?.optionGroups?.filter(
      (group) => group.type === "pick"
    ),
    canAddToCartResult: canAddToCart(),

    // Individual validation pieces
    isAuthenticated,
    isItemAvailable,
    canAddToCartFinal,

    // Check each required group individually
    requiredGroupsValidation: itemDetails?.optionGroups
      ?.filter((group) => group.type === "pick")
      ?.map((group) => ({
        groupId: group.id,
        groupTitle: group.title,
        hasSelection: !!selectedOptions[group.id],
        selectedValue: selectedOptions[group.id],
      })),
  });

  return (
    <>
      {/* Fullscreen Dark Overlay */}
      <div className="fixed inset-0 bg-black bg-opacity-50 z-50" />

      {/* Main Modal Container - Responsive */}
      <div
        className="fixed inset-0 z-50 flex items-end sm:items-center justify-center p-0 sm:p-4"
        dir="rtl"
      >
        <div className="w-full max-w-md sm:max-w-lg md:max-w-xl lg:max-w-2xl bg-white rounded-t-3xl sm:rounded-3xl max-h-[95vh] sm:max-h-[90vh] flex flex-col">
          {/* Header */}
          <div className="flex items-center justify-between px-4 sm:px-6 py-4 border-b border-gray-200">
            <Button
              variant="ghost"
              onClick={() =>
                handleNavigation(() => navigate(isEditMode ? "/cart" : -1))
              }
              className="h-8 w-8 p-0 text-gray-600 hover:text-gray-800"
            >
              <X className="h-5 w-5" />
            </Button>

            <div className="flex items-center gap-2">
              <div className="bg-yellow-400 text-white px-3 py-1 rounded text-sm font-bold">
                {finalRestaurantName}
              </div>
            </div>
          </div>

          {/* Scrollable Content */}
          <div className="flex-1 overflow-y-auto">
            <div className="p-4 sm:p-6 space-y-6">
              {/* Edit Mode Indicator */}
              <EditModeIndicator isEditMode={isEditMode} />

              {/* Item Title - Responsive */}
              <div className="flex items-center gap-3 text-right">
                <div className="w-12 h-12 sm:w-16 sm:h-16 flex-shrink-0 rounded-lg overflow-hidden bg-gray-100">
                  <img
                    src={
                      itemDetails.images[0]?.image_url ||
                      "/api/placeholder/48/48"
                    }
                    alt={itemDetails.name}
                    className="w-full h-full object-cover"
                    loading="lazy"
                    onError={(e) => {
                      const target = e.target as HTMLImageElement;
                      target.src = "/api/placeholder/48/48";
                    }}
                  />
                </div>
                <h1 className="text-xl sm:text-2xl md:text-3xl font-bold text-gray-900 flex-1">
                  {itemDetails.name}
                </h1>
              </div>
<<<<<<< HEAD

              {/* Content Grid - Two columns on larger screens */}
              <div className="grid grid-cols-1 lg:grid-cols-2 gap-6">
                {/* Left Column - Options and Notes */}
                <div className="space-y-6">
                  {/* Option Groups */}
                  <OptionGroups
                    optionGroups={itemDetails.optionGroups}
                    selectedOptions={selectedOptions}
                    selectedOptional={selectedOptional}
                    handleRequiredOptionChange={handleRequiredOptionChange}
                    handleOptionalOptionChange={handleOptionalOptionChange}
                  />

                  {/* Notes Section */}
                  <NotesSection notes={notes} setNotes={setNotes} />
                </div>

                {/* Right Column - Summary (only on large screens) */}
                <div className="hidden lg:block">
                  <div className="sticky top-0">
                    <div className="bg-gray-50 rounded-xl p-4 space-y-4">
                      <h3 className="text-lg font-bold text-gray-900 text-right">
                        ملخص الطلب
                      </h3>

                      <div className="space-y-3">
                        <div className="flex items-center justify-between text-sm">
                          <span className="text-gray-700">سعر الإضافات</span>
                          <span className="font-bold text-gray-900">
                            {optionsPrice.toFixed(2)} ر.س
                          </span>
                        </div>

                        <div className="flex items-center justify-between border-t pt-2">
                          <span className="text-base font-semibold text-gray-900">
                            السعر الإجمالي
                          </span>
                          <div className="text-right">
                            <div className="text-lg font-bold text-gray-900">
                              {totalPrice.toFixed(2)} ر.س
                            </div>
                            <div className="text-sm text-gray-600">
                              {quantity} منتجات
                            </div>
                          </div>
                        </div>
                      </div>
                    </div>
                  </div>
                </div>
              </div>

=======

              {/* Content Grid - Two columns on larger screens */}
              <div className="grid grid-cols-1 lg:grid-cols-2 gap-6">
                {/* Left Column - Options and Notes */}
                <div className="space-y-6">
                  {/* Option Groups */}
                  <OptionGroups
                    optionGroups={itemDetails.optionGroups}
                    selectedOptions={selectedOptions}
                    selectedOptional={selectedOptional}
                    handleRequiredOptionChange={handleRequiredOptionChange}
                    handleOptionalOptionChange={handleOptionalOptionChange}
                  />

                  {/* Notes Section */}
                  <NotesSection notes={notes} setNotes={setNotes} />
                </div>

                {/* Right Column - Summary (only on large screens) */}
                <div className="hidden lg:block">
                  <div className="sticky top-0">
                    <div className="bg-gray-50 rounded-xl p-4 space-y-4">
                      <h3 className="text-lg font-bold text-gray-900 text-right">
                        ملخص الطلب
                      </h3>

                      <div className="space-y-3">
                        <div className="flex items-center justify-between text-sm">
                          <span className="text-gray-700">سعر الإضافات</span>
                          <span className="font-bold text-gray-900">
                            {optionsPrice.toFixed(2)} ر.س
                          </span>
                        </div>

                        <div className="flex items-center justify-between border-t pt-2">
                          <span className="text-base font-semibold text-gray-900">
                            السعر الإجمالي
                          </span>
                          <div className="text-right">
                            <div className="text-lg font-bold text-gray-900">
                              {totalPrice.toFixed(2)} ر.س
                            </div>
                            <div className="text-sm text-gray-600">
                              {quantity} منتجات
                            </div>
                          </div>
                        </div>
                      </div>
                    </div>
                  </div>
                </div>
              </div>

>>>>>>> 13356cd6
              {/* Mobile-only Quantity Cart Section */}
              <div className="lg:hidden">
                <QuantityCartSection
                  quantity={quantity}
                  setQuantity={setQuantity}
                  optionsPrice={optionsPrice}
                  totalPrice={totalPrice}
                  itemsCount={items.length}
                  isEditMode={isEditMode}
                  canAddToCartFinal={canAddToCartFinal}
                  isItemActive={isItemAvailable}
                  handleAddToCart={handleAddToCart}
                  isAuthenticated={isAuthenticated}
                />
              </div>
            </div>
          </div>

          {/* Fixed Bottom Cart Section - Desktop */}
          <div className="hidden lg:block border-t border-gray-200 bg-white p-4 sm:p-6">
            <div className="flex items-center gap-4">
              {/* Quantity Controls */}
              <div className="flex items-center bg-gray-100 rounded-full h-12 sm:h-14">
                <Button
                  variant="ghost"
                  size="sm"
                  onClick={() => setQuantity(quantity - 1)}
                  disabled={quantity <= 1}
                  className="h-10 w-10 sm:h-12 sm:w-12 p-0 rounded-full bg-transparent hover:bg-gray-200 text-gray-700 disabled:opacity-50"
                >
                  <span className="text-lg">−</span>
                </Button>

                <div className="text-lg font-bold min-w-[2.5rem] text-center text-gray-900 px-2 sm:px-4">
                  {quantity}
                </div>

                <Button
                  variant="ghost"
                  size="sm"
                  onClick={() => setQuantity(quantity + 1)}
                  className="h-10 w-10 sm:h-12 sm:w-12 p-0 rounded-full bg-transparent hover:bg-gray-200 text-gray-700"
                >
                  <span className="text-lg">+</span>
                </Button>
              </div>

              {/* Add to Cart Button */}
              <Button
                onClick={handleAddToCart}
                disabled={!canAddToCartFinal}
                className="flex-1 bg-yellow-400 hover:bg-yellow-500 text-white font-bold py-3 sm:py-4 rounded-full disabled:opacity-50 disabled:cursor-not-allowed transition-all text-base sm:text-lg h-12 sm:h-14"
              >
                {isEditMode ? "تحديث العنصر" : "أضف إلى السلة"} (
                {totalPrice.toFixed(2)} ر.س)
              </Button>
            </div>

            {/* Error Messages */}
            {!isAuthenticated && (
              <p className="text-red-500 text-center text-sm mt-3">
                يجب تسجيل الدخول أولاً
              </p>
            )}

            {isAuthenticated && !isItemAvailable && (
              <p className="text-red-500 text-center text-sm mt-3">
                هذا العنصر غير متوفر حالياً
              </p>
            )}

            {isAuthenticated && isItemAvailable && !canAddToCartFinal && (
              <p className="text-red-500 text-center text-sm mt-3">
                يجب اختيار جميع الخيارات المطلوبة
              </p>
            )}
          </div>
        </div>
      </div>

      {/* Confirmation Dialog */}
      <ConfirmationDialog
        isOpen={showUnsavedDialog}
        onConfirm={confirmUnsavedChanges}
        onCancel={cancelUnsavedChanges}
        title="إزالة الطلب"
        message="هل ترغب في المتابعة؟ مغادرة الصفحة ستؤدي إلى حذف التغييرات"
        confirmText="متابعة"
        cancelText="الإلغاء"
        confirmVariant="default"
        showCloseButton={true}
      />
    </>
  );
};

export default ItemDetails;<|MERGE_RESOLUTION|>--- conflicted
+++ resolved
@@ -528,7 +528,6 @@
                   {itemDetails.name}
                 </h1>
               </div>
-<<<<<<< HEAD
 
               {/* Content Grid - Two columns on larger screens */}
               <div className="grid grid-cols-1 lg:grid-cols-2 gap-6">
@@ -582,61 +581,6 @@
                 </div>
               </div>
 
-=======
-
-              {/* Content Grid - Two columns on larger screens */}
-              <div className="grid grid-cols-1 lg:grid-cols-2 gap-6">
-                {/* Left Column - Options and Notes */}
-                <div className="space-y-6">
-                  {/* Option Groups */}
-                  <OptionGroups
-                    optionGroups={itemDetails.optionGroups}
-                    selectedOptions={selectedOptions}
-                    selectedOptional={selectedOptional}
-                    handleRequiredOptionChange={handleRequiredOptionChange}
-                    handleOptionalOptionChange={handleOptionalOptionChange}
-                  />
-
-                  {/* Notes Section */}
-                  <NotesSection notes={notes} setNotes={setNotes} />
-                </div>
-
-                {/* Right Column - Summary (only on large screens) */}
-                <div className="hidden lg:block">
-                  <div className="sticky top-0">
-                    <div className="bg-gray-50 rounded-xl p-4 space-y-4">
-                      <h3 className="text-lg font-bold text-gray-900 text-right">
-                        ملخص الطلب
-                      </h3>
-
-                      <div className="space-y-3">
-                        <div className="flex items-center justify-between text-sm">
-                          <span className="text-gray-700">سعر الإضافات</span>
-                          <span className="font-bold text-gray-900">
-                            {optionsPrice.toFixed(2)} ر.س
-                          </span>
-                        </div>
-
-                        <div className="flex items-center justify-between border-t pt-2">
-                          <span className="text-base font-semibold text-gray-900">
-                            السعر الإجمالي
-                          </span>
-                          <div className="text-right">
-                            <div className="text-lg font-bold text-gray-900">
-                              {totalPrice.toFixed(2)} ر.س
-                            </div>
-                            <div className="text-sm text-gray-600">
-                              {quantity} منتجات
-                            </div>
-                          </div>
-                        </div>
-                      </div>
-                    </div>
-                  </div>
-                </div>
-              </div>
-
->>>>>>> 13356cd6
               {/* Mobile-only Quantity Cart Section */}
               <div className="lg:hidden">
                 <QuantityCartSection
